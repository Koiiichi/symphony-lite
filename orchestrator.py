--- conflicted
+++ resolved
@@ -92,8 +92,6 @@
         if visited_list:
             lines.append("Visited – " + _summarize_list(visited_list, limit=3))
 
-<<<<<<< HEAD
-=======
     elements = report_data.get("elements")
     if isinstance(elements, dict):
         element_bits = []
@@ -109,7 +107,6 @@
         if element_bits:
             lines.append("Elements – " + ", ".join(element_bits))
 
->>>>>>> 32461382
     interaction = report_data.get("interaction")
     if isinstance(interaction, dict):
         interaction_bits = []
@@ -239,39 +236,23 @@
     success = False
     keep_servers_running = False
     preview_url: Optional[str] = None
-<<<<<<< HEAD
-    server_manager = ServerManager(stack)
-=======
     detected_stack = stack
     detected_intent = intent
     plan = []
     agents_needed = []
     server_manager: Optional[ServerManager] = None
->>>>>>> 32461382
 
     try:
         with tui.live():
             tui.set_header(
                 Project=str(project_path),
                 Goal=config.goal,
-<<<<<<< HEAD
-                Mode=f"{intent.intent} ({intent.topic})",
-=======
                 Mode="detecting…",
->>>>>>> 32461382
                 Passes=config.max_passes,
                 Run=run_id,
             )
 
             tui.update_status("Stack Detection", "RUNNING")
-<<<<<<< HEAD
-            time.sleep(0.05)
-            stack_summary = _summarize_stack(stack)
-            tui.update_status("Stack Detection", "COMPLETE", detail=stack_summary)
-
-            tui.add_voice("Analyzing project and classifying intent…")
-            tui.add_sub_info(f"Detected intent: {intent.intent}, topic: {intent.topic}")
-=======
             tui.start_activity("Scanning project stack…", spinner="pulsing_star")
             if detected_stack is None:
                 detected_stack = analyze_project(project_path)
@@ -299,52 +280,17 @@
             tui.add_voice("Analyzing project and classifying intent…")
             tui.add_sub_info(f"Detected intent: {detected_intent.intent}, topic: {detected_intent.topic}")
             tui.update_status("Intent", "COMPLETE")
->>>>>>> 32461382
 
             if config.dry_run:
                 tui.add_voice("Dry-run mode – no files will be written.")
                 tui.add_sub_info("Agent plan:")
                 for step in plan:
                     tui.add_sub_info(f"{step.agent}: {step.description}")
-<<<<<<< HEAD
-                tui.add_sub_info(f"Start commands detected: {len(stack.start_commands)}")
-=======
                 tui.add_sub_info(f"Start commands detected: {len(detected_stack.start_commands)}")
->>>>>>> 32461382
                 summary.status = "dry_run"
                 return summary
 
             _require_api_keys(agents_needed)
-<<<<<<< HEAD
-
-            if not stack.start_commands:
-                tui.add_voice("No start command detected. Requesting manual command…")
-                manual = prompt_for_start_command(config.goal, project_path)
-                stack.start_commands.append(manual)
-
-            tui.update_status("Servers", "STARTING")
-            urls = server_manager.start_all()
-            tui.update_status("Servers", "READY", detail=", ".join(f"{k}: {v}" for k, v in urls.items()))
-            summary.urls = urls
-            preview_url = urls.get("frontend") or stack.frontend_url or urls.get("backend")
-
-            hooks = hooks or DefaultAgentHooks(project_path, brain_config, sensory_config, run_id)
-
-            expectations = build_expectations(
-                config.goal, page_type_hint=None, stack=_stack_to_dict(stack)
-            )
-            tui.update_status(
-                "Expectations",
-                "READY",
-                detail=f"{len(expectations.get('capabilities', {}))} capabilities",
-            )
-
-            last_report: Optional[SensoryReport] = None
-            last_failures: Optional[list[str]] = None
-            stagnation_counter = 0
-
-            brain_in_plan = any(step.agent == "brain" for step in plan)
-=======
 
             server_manager = ServerManager(detected_stack)
 
@@ -399,7 +345,6 @@
                     "Plan ready: "
                     + " → ".join(f"{step.agent.capitalize()}" for step in plan)
                 )
->>>>>>> 32461382
 
             for index in range(1, config.max_passes + 1):
                 tui.update_status("Pass", f"{index}/{config.max_passes}", detail="running")
@@ -411,14 +356,6 @@
                 for step_idx, step in enumerate(plan):
                     remaining_steps = plan[step_idx + 1 :]
                     if step.agent == "vision":
-<<<<<<< HEAD
-                        vision_url = preview_url or urls.get("frontend") or stack.frontend_url
-                        if not vision_url:
-                            raise RuntimeError("Vision agent requires a frontend URL")
-                        tui.start_activity(f"Vision: {step.description}…", spinner="bouncingBall")
-                        report = hooks.run_vision(vision_url, expectations, pass_index=index)
-                        tui.stop_activity("Vision: Audit complete", icon="👁")
-=======
                         vision_url = (
                             preview_url or urls.get("frontend") or detected_stack.frontend_url
                         )
@@ -430,7 +367,6 @@
                         )
                         report = hooks.run_vision(vision_url, expectations, pass_index=index)
                         tui.stop_activity("Vision: Audit complete", icon="[vision]")
->>>>>>> 32461382
                         if isinstance(report, SensoryReport):
                             pass_report = report
                             report_data = report.to_dict()
@@ -450,11 +386,7 @@
                                     f"Vision ⇢ Brain: Sharing {issue_count} finding"
                                     f"{'s' if issue_count != 1 else ''} for fixes."
                                 )
-<<<<<<< HEAD
-                                tui.add_voice(handoff, icon="⇢")
-=======
                                 tui.add_voice(handoff, icon="->")
->>>>>>> 32461382
                         else:
                             tui.add_sub_info("Issues: none")
                             pass_outcome = PassOutcome(
@@ -466,11 +398,7 @@
                             )
                             summary.add_pass(pass_outcome)
                             summary.status = "success"
-<<<<<<< HEAD
-                            final_message = _format_success_message(config.goal, intent, summary)
-=======
                             final_message = _format_success_message(config.goal, detected_intent, summary)
->>>>>>> 32461382
                             summary.final_message = final_message
                             tui.set_footer(final_message)
                             success = True
@@ -499,18 +427,12 @@
                                 f"Goal: {config.goal}\n\n"
                                 f"{instructions}\n"
                             )
-<<<<<<< HEAD
-                        tui.start_activity(f"Brain: {step.description}…", spinner="dots")
-                        hooks.run_brain(instructions, pass_index=index)
-                        tui.stop_activity("Brain: Applied targeted fixes", icon="🧠")
-=======
                         tui.start_activity(
                             f"Brain: {step.description}…",
                             spinner="orbit",
                         )
                         hooks.run_brain(instructions, pass_index=index)
                         tui.stop_activity("Brain: Applied targeted fixes", icon="[brain]")
->>>>>>> 32461382
                         changes_made = True
                         tui.add_sub_info("Applied targeted fixes")
                         has_follow_up_vision = any(
@@ -519,11 +441,7 @@
                         if has_follow_up_vision:
                             tui.add_voice(
                                 "Brain ⇢ Vision: Updates ready for validation.",
-<<<<<<< HEAD
-                                icon="⇠",
-=======
                                 icon="<-",
->>>>>>> 32461382
                             )
 
                 if pass_outcome is None:
@@ -559,17 +477,10 @@
                 summary.final_message = final_message
                 tui.set_footer(final_message)
     finally:
-<<<<<<< HEAD
-        if not keep_servers_running:
-            server_manager.stop_all()
-
-    if keep_servers_running and preview_url:
-=======
         if not keep_servers_running and server_manager:
             server_manager.stop_all()
 
     if keep_servers_running and preview_url and server_manager:
->>>>>>> 32461382
         try:
             import webbrowser
 
