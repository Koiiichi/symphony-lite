--- conflicted
+++ resolved
@@ -44,8 +44,6 @@
     }
 
 
-<<<<<<< HEAD
-=======
 def _summarize_stack(stack: StackInfo) -> str:
     def describe(kind: str, detected: Optional[str]) -> str:
         if detected:
@@ -121,7 +119,6 @@
     return lines
 
 
->>>>>>> 7f7c1fe7
 def _format_success_message(goal: str, intent: Optional[IntentResult], summary: WorkflowSummary) -> str:
     """Create a friendly confirmation message for successful runs."""
 
@@ -243,13 +240,7 @@
 
             tui.update_status("Stack Detection", "RUNNING")
             time.sleep(0.05)
-<<<<<<< HEAD
-            stack_summary = ", ".join(
-                filter(None, [stack.frontend or "frontend?", stack.backend or "backend?"])
-            )
-=======
             stack_summary = _summarize_stack(stack)
->>>>>>> 7f7c1fe7
             tui.update_status("Stack Detection", "COMPLETE", detail=stack_summary)
 
             tui.add_voice("Analyzing project and classifying intent…")
@@ -263,7 +254,6 @@
                 tui.add_sub_info(f"Start commands detected: {len(stack.start_commands)}")
                 summary.status = "dry_run"
                 return summary
-<<<<<<< HEAD
 
             _require_api_keys(agents_needed)
 
@@ -293,39 +283,8 @@
             last_failures: Optional[list[str]] = None
             stagnation_counter = 0
 
-=======
-
-            _require_api_keys(agents_needed)
-
-            if not stack.start_commands:
-                tui.add_voice("No start command detected. Requesting manual command…")
-                manual = prompt_for_start_command(config.goal, project_path)
-                stack.start_commands.append(manual)
-
-            tui.update_status("Servers", "STARTING")
-            urls = server_manager.start_all()
-            tui.update_status("Servers", "READY", detail=", ".join(f"{k}: {v}" for k, v in urls.items()))
-            summary.urls = urls
-            preview_url = urls.get("frontend") or stack.frontend_url or urls.get("backend")
-
-            hooks = hooks or DefaultAgentHooks(project_path, brain_config, sensory_config, run_id)
-
-            expectations = build_expectations(
-                config.goal, page_type_hint=None, stack=_stack_to_dict(stack)
-            )
-            tui.update_status(
-                "Expectations",
-                "READY",
-                detail=f"{len(expectations.get('capabilities', {}))} capabilities",
-            )
-
-            last_report: Optional[SensoryReport] = None
-            last_failures: Optional[list[str]] = None
-            stagnation_counter = 0
-
             brain_in_plan = any(step.agent == "brain" for step in plan)
 
->>>>>>> 7f7c1fe7
             for index in range(1, config.max_passes + 1):
                 tui.update_status("Pass", f"{index}/{config.max_passes}", detail="running")
                 changes_made = False
@@ -339,14 +298,9 @@
                         vision_url = preview_url or urls.get("frontend") or stack.frontend_url
                         if not vision_url:
                             raise RuntimeError("Vision agent requires a frontend URL")
-<<<<<<< HEAD
-                        tui.add_voice(f"Vision: {step.description}…")
-                        report = hooks.run_vision(vision_url, expectations, pass_index=index)
-=======
                         tui.start_activity(f"Vision: {step.description}…", spinner="bouncingBall")
                         report = hooks.run_vision(vision_url, expectations, pass_index=index)
                         tui.stop_activity("Vision: Audit complete", icon="👁")
->>>>>>> 7f7c1fe7
                         if isinstance(report, SensoryReport):
                             pass_report = report
                             report_data = report.to_dict()
@@ -360,8 +314,6 @@
                             tui.add_sub_info(
                                 "Issues: " + ", ".join(failing_reasons)
                             )
-<<<<<<< HEAD
-=======
                             if brain_in_plan:
                                 issue_count = len(failing_reasons)
                                 handoff = (
@@ -369,7 +321,6 @@
                                     f"{'s' if issue_count != 1 else ''} for fixes."
                                 )
                                 tui.add_voice(handoff, icon="⇢")
->>>>>>> 7f7c1fe7
                         else:
                             tui.add_sub_info("Issues: none")
                             pass_outcome = PassOutcome(
@@ -410,17 +361,11 @@
                                 f"Goal: {config.goal}\n\n"
                                 f"{instructions}\n"
                             )
-<<<<<<< HEAD
-                        tui.add_voice(f"Brain: {step.description}…")
-=======
                         tui.start_activity(f"Brain: {step.description}…", spinner="dots")
->>>>>>> 7f7c1fe7
                         hooks.run_brain(instructions, pass_index=index)
                         tui.stop_activity("Brain: Applied targeted fixes", icon="🧠")
                         changes_made = True
                         tui.add_sub_info("Applied targeted fixes")
-<<<<<<< HEAD
-=======
                         has_follow_up_vision = any(
                             future_step.agent == "vision" for future_step in remaining_steps
                         )
@@ -429,7 +374,6 @@
                                 "Brain ⇢ Vision: Updates ready for validation.",
                                 icon="⇠",
                             )
->>>>>>> 7f7c1fe7
 
                 if pass_outcome is None:
                     pass_outcome = PassOutcome(
