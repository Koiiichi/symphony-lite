from __future__ import annotations

import os
import socket
import subprocess
import time
from dataclasses import dataclass
from pathlib import Path
from typing import Dict, List

from .stack import ensure_config_override
from .types import StackInfo, StartCommand


@dataclass
class RunningProcess:
    command: StartCommand
    process: subprocess.Popen


class ServerManager:
    """Start and stop project services based on detected commands."""

    def __init__(self, stack: StackInfo) -> None:
        self.stack = stack
        self.running: List[RunningProcess] = []

    def plan(self) -> List[StartCommand]:
        return self.stack.start_commands

    def _ensure_dependencies(self, command: StartCommand) -> None:
        """Ensure project dependencies are installed before starting servers."""
        cwd = command.cwd
        
        # Check for npm project
        package_json = cwd / "package.json"
        node_modules = cwd / "node_modules"
        
        if package_json.exists() and not node_modules.exists():
            print(f" Installing npm dependencies in {cwd.name}...")
            try:
                # On Windows, use shell=True or call npm.cmd directly
                npm_cmd = ["npm.cmd" if os.name == "nt" else "npm", "install"]
                result = subprocess.run(
                    npm_cmd,
                    cwd=str(cwd),
                    capture_output=True,
                    text=True,
                    timeout=300,  # 5 minutes timeout
                    shell=(os.name == "nt"),  # Use shell on Windows
                )
                if result.returncode != 0:
                    print(f" Warning: npm install failed: {result.stderr}")
                else:
                    print(f"✓ Dependencies installed successfully")
            except subprocess.TimeoutExpired:
                print(f" Warning: npm install timed out")
            except FileNotFoundError:
                print(f" Warning: npm not found in PATH. Please install Node.js")
        
        # Check for Python project
        requirements_txt = cwd / "requirements.txt"
        venv_dir = cwd / "venv"
        
        if requirements_txt.exists() and not venv_dir.exists():
            print(f" Creating Python virtual environment in {cwd.name}...")
            try:
                # Create venv
                subprocess.run(
                    ["python", "-m", "venv", "venv"],
                    cwd=str(cwd),
                    capture_output=True,
                    timeout=60,
                )
                # Install requirements
                pip_path = venv_dir / "Scripts" / "pip.exe" if os.name == "nt" else venv_dir / "bin" / "pip"
                if pip_path.exists():
                    print(f" Installing Python dependencies...")
                    result = subprocess.run(
                        [str(pip_path), "install", "-r", "requirements.txt"],
                        cwd=str(cwd),
                        capture_output=True,
                        text=True,
                        timeout=300,
                    )
                    if result.returncode != 0:
                        print(f" Warning: pip install failed: {result.stderr}")
                    else:
                        print(f"✓ Python dependencies installed")
            except (subprocess.TimeoutExpired, FileNotFoundError) as e:
                print(f" Warning: Failed to setup Python environment: {e}")

    def start_all(self, *, timeout: int = 60) -> Dict[str, str]:
        urls: Dict[str, str] = {}
        
        # First, ensure all dependencies are installed
        for command in self.stack.start_commands:
            self._ensure_dependencies(command)
        
        # Now start the servers
        for command in self.stack.start_commands:
            env = os.environ.copy()
            env.update(command.env)
            
            # On Windows, npm/node commands need special handling
            cmd_list = list(command.command)  # Make a copy
            
            # If command starts with 'python', check for venv
            if cmd_list[0] == "python":
                venv_dir = command.cwd / "venv"
                venv_python = venv_dir / "Scripts" / "python.exe" if os.name == "nt" else venv_dir / "bin" / "python"
                if venv_python.exists():
                    cmd_list[0] = str(venv_python)
            
            # npm/node commands need .cmd extension on Windows
            if os.name == "nt" and cmd_list[0] in ["npm", "node", "npx"]:
                cmd_list = [f"{cmd_list[0]}.cmd"] + cmd_list[1:]
            
            proc = subprocess.Popen(
                cmd_list,
                cwd=str(command.cwd),
                env=env,
                stdout=subprocess.PIPE,
                stderr=subprocess.PIPE,
                text=True,
            )
            self.running.append(RunningProcess(command=command, process=proc))
            if command.url:
                urls[command.kind] = command.url
            elif command.port:
                urls[command.kind] = f"http://localhost:{command.port}"
            if command.port:
                try:
                    self._wait_for_port(
                        command.port,
                        timeout=timeout,
                        process=proc,
                        description=command.description or "Service",
                    )
                except Exception:
                    self.stop_all()
                    raise
        return urls

    def stop_all(self) -> None:
        for proc in self.running:
            if proc.process.poll() is None:
                proc.process.terminate()
                try:
                    proc.process.wait(timeout=5)
                except subprocess.TimeoutExpired:
                    proc.process.kill()
        self.running.clear()

    def _wait_for_port(
        self,
        port: int,
        *,
        timeout: int = 60,
        process: subprocess.Popen | None = None,
        description: str | None = None,
    ) -> None:
<<<<<<< HEAD
        url = f"http://localhost:{port}"
=======
>>>>>>> 59e715f5
        start = time.time()
        while time.time() - start < timeout:
            if process and process.poll() is not None:
                stdout, stderr = process.communicate()
                message = description or f"Service on port {port}"
                detail = (stderr or stdout or "").strip()
                if detail:
                    message += f" failed: {detail.splitlines()[0]}"
                else:
                    message += " exited unexpectedly."
                raise RuntimeError(message)
            try:
                with socket.create_connection(("localhost", port), timeout=2):
                    return
            except OSError:
                pass
            time.sleep(1)
        message = description or f"Service on port {port}"
        if process:
            if process.poll() is not None:
                stdout, stderr = process.communicate()
                detail = (stderr or stdout or "").strip()
                if detail:
                    message += f" exited early: {detail.splitlines()[0]}"
                else:
                    message += " exited before becoming ready."
                raise RuntimeError(message)
            process.terminate()
            try:
                stdout, stderr = process.communicate(timeout=3)
            except subprocess.TimeoutExpired:
                process.kill()
                stdout, stderr = process.communicate()
            detail = (stderr or stdout or "").strip()
            if detail:
                message += f" timed out. Last output: {detail.splitlines()[0]}"
            else:
                message += " timed out before responding."
            raise TimeoutError(message)

        raise TimeoutError(f"{message} did not become ready in {timeout} seconds")


def prompt_for_start_command(goal: str, project_root: Path) -> StartCommand:
    """Fallback manual command creation when detection fails."""

    from typer import prompt

    description = prompt("Describe the command (e.g., npm run dev)")
    parts = description.strip().split()
    if not parts:
        raise ValueError("No command entered")
    cwd_input = prompt("Working directory (relative to project root)", default=".")
    kind = prompt("Command type", default="frontend")
    port_input = prompt("Expected port (blank to skip)", default="")
    port = int(port_input) if port_input else None
    url = prompt("URL (blank to auto infer)", default="") or None

    cmd = StartCommand(
        command=parts,
        cwd=project_root / cwd_input,
        kind=kind,
        port=port,
        url=url,
        description=description,
    )
    ensure_config_override(project_root, cmd)
    return cmd<|MERGE_RESOLUTION|>--- conflicted
+++ resolved
@@ -160,10 +160,6 @@
         process: subprocess.Popen | None = None,
         description: str | None = None,
     ) -> None:
-<<<<<<< HEAD
-        url = f"http://localhost:{port}"
-=======
->>>>>>> 59e715f5
         start = time.time()
         while time.time() - start < timeout:
             if process and process.poll() is not None:
